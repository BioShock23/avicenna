from dataclasses import dataclass
from typing import List, Optional
from abc import ABC

from isla.solver import ISLaSolver
from sklearn.metrics import confusion_matrix

from debugging_framework.oracle import OracleResult

from avicenna.generator import MutationBasedGenerator
from avicenna.input import Input


class EvaluationSubject(ABC):
    def __init__(self, grammar, oracle, initial_inputs):
        self.grammar = grammar
        self.oracle = oracle
        self.initial_inputs = initial_inputs

    @staticmethod
    def default_param():
<<<<<<< HEAD
        return {"max_iterations": 10, "log": True}
=======
        return {"max_iterations": 10, "timeout_seconds": 3600, "log": True}
>>>>>>> 62ed920b

    def get_evaluation_config(self):
        param = self.default_param().copy()
        param.update(
            {
                "grammar": self.grammar,
                "oracle": self.oracle,
                "initial_inputs": self.initial_inputs,
            }
        )
        return param


@dataclass
class EvaluationResult:
    def __init__(self, subject_name, formula):
        self.subject_name = subject_name
        self.formula = formula
        self.evaluation_data: Optional[List[Input]] = None
        self.precision: float = 0
        self.recall: float = 0


def evaluate_diagnosis(grammar, evaluation_result: EvaluationResult):
    assert evaluation_result.evaluation_data
    y_true = [
        1 if inp.oracle == OracleResult.FAILING else 0
        for inp in evaluation_result.evaluation_data
    ]

    solver = ISLaSolver(grammar, formula=evaluation_result.formula)
    y_pred = list()
    for inp in evaluation_result.evaluation_data:
        y_pred.append(int(solver.check(inp.tree)))

    conf_matrix = confusion_matrix(y_true, y_pred)
    tn, fp, fn, tp = conf_matrix.ravel()
    evaluation_result.precision = tp / (tp + fp)
    evaluation_result.recall = tp / (tp + fn)


def generate_evaluation_data_set(
    grammar, oracle, initial_inputs, targeted_size
) -> List:
    seed_inputs = set()
    for inp in initial_inputs:
        seed_inputs.add(Input.from_str(grammar, inp, None))

    positive_samples = set()
    negative_samples = set()

    i = 0
    while (
        not (
            len(positive_samples) > targeted_size
            and len(negative_samples) > targeted_size
        )
        and i < 200
    ):
        i += 1
        print(len(positive_samples), len(negative_samples))
        mutation_fuzzer = MutationBasedGenerator(
            grammar, oracle=oracle, seed=seed_inputs, yield_negative=True
        )
        result = mutation_fuzzer.generate()
        if result.is_just():
            inp = result.value()
            oracle_result = oracle(inp)
            if oracle_result == OracleResult.FAILING:
                positive_samples.add(inp.update_oracle(OracleResult.FAILING))
            elif oracle_result == OracleResult.PASSING:
                negative_samples.add(inp.update_oracle(OracleResult.FAILING))

    return (
        list(positive_samples)[:targeted_size] + list(negative_samples)[:targeted_size]
    )<|MERGE_RESOLUTION|>--- conflicted
+++ resolved
@@ -19,11 +19,7 @@
 
     @staticmethod
     def default_param():
-<<<<<<< HEAD
-        return {"max_iterations": 10, "log": True}
-=======
         return {"max_iterations": 10, "timeout_seconds": 3600, "log": True}
->>>>>>> 62ed920b
 
     def get_evaluation_config(self):
         param = self.default_param().copy()
